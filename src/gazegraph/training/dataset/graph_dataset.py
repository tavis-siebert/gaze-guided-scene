--- conflicted
+++ resolved
@@ -31,7 +31,7 @@
         transform=None,
         pre_transform=None,
         pre_filter=None,
-        object_node_feature: str = "roi-embeddings",
+        object_node_feature: str = "object-label-embeddings",
         action_node_feature: str = "action-label-embedding",
         device: str = "cuda",
         graph_type: Literal["object-graph", "action-graph", "action-object-graph"] = "object-graph"
@@ -40,16 +40,7 @@
         self.split = split
         self.config = config
         self.metadata = VideoMetadata(config)
-<<<<<<< HEAD
-
-        if self.split == "val":
-            if not config or not hasattr(config, 'training') or not hasattr(config.training, 'val_timestamps'):
-                raise ValueError("Config or config.training.val_timestamps missing")
-            self.val_timestamps = config.training.val_timestamps
-            if self.val_timestamps is None:
-                raise ValueError("No validation timestamps provided")
-
-=======
+        
         if (
             not config
             or not hasattr(config, "training")
@@ -59,7 +50,7 @@
         self.val_timestamps = config.training.val_timestamps  # type: ignore
         if self.val_timestamps is None:
             raise ValueError("No validation timestamps provided")
->>>>>>> f8130917
+
         self.task_mode = task_mode
         self.node_drop_p = node_drop_p
         self.max_droppable = max_droppable
