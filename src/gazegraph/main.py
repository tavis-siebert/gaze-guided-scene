#!/usr/bin/env python3
import argparse
import sys
import os
from pathlib import Path
from dotenv import load_dotenv

from gazegraph.config.config_utils import load_config
from gazegraph.logger import get_logger, configure_root_logger
import multiprocessing as mp

logger = None

mp.set_start_method("spawn", force=True)


def setup_parser() -> argparse.ArgumentParser:
    load_dotenv()

    package_dir = Path(__file__).parent
    default_config_path = os.environ.get(
        "CONFIG_PATH", str(package_dir / "config" / "student_cluster_config.yaml")
    )

    parser = argparse.ArgumentParser(
        description="Gaze-guided scene understanding toolkit"
    )
    parser.add_argument(
        "--config",
        type=str,
        default=default_config_path,
        help="Path to custom config file. Defaults to path in CONFIG_PATH env var or config/student_cluster_config.yaml",
    )
    parser.add_argument(
        "--log-level",
        type=str,
        choices=["DEBUG", "INFO", "WARNING", "ERROR", "CRITICAL"],
        help="Set the logging level",
        default="INFO",
    )
    parser.add_argument(
        "--log-file",
        type=str,
        help="Path to log file. If not specified, logs to console only",
        default="logs/main.log",
    )

    subparsers = parser.add_subparsers(dest="command", required=True)

    # Setup command
    setup_parser = subparsers.add_parser(
        "setup-scratch", help="Setup scratch directories and download required files"
    )
    setup_parser.add_argument(
        "--dropbox-token",
        type=str,
        help="Dropbox access token (defaults to DROPBOX_TOKEN env var)",
    )

    # Graph building command
    build_parser = subparsers.add_parser(
        "build-graphs", help="Build scene graphs from videos"
    )
    build_parser.add_argument(
        "--device",
        type=str,
        choices=["gpu", "cpu"],
        default="gpu",
        help="Device to use for processing (default: gpu)",
    )
    build_parser.add_argument(
        "--videos",
        type=str,
        nargs="+",
        help="Specific video names to process (e.g., OP01-R04-ContinentalBreakfast). If not specified, all videos will be processed.",
    )
    build_parser.add_argument(
        "--enable-tracing",
        action="store_true",
        help="Enable graph construction tracing for visualization",
    )
    build_parser.add_argument(
        "--overwrite", action="store_true", help="Overwrite existing graph checkpoints"
    )

    # Training command
<<<<<<< HEAD
    train_parser = subparsers.add_parser("train", help="Train a GNN on a specified task")
    train_parser.add_argument("--device", type=str, choices=["gpu", "cpu"], default="gpu",
                            help="Device to use for processing (default: gpu)")
    train_parser.add_argument("--task", type=str, choices=["future_actions", "next_action"],
                            required=True, help="Task to train the model on")
    train_parser.add_argument("--graph-type", type=str, choices=["object-graph", "action-graph", 'action-object-graph'],
                            default="object-graph",
                            help="Type of graph dataset to use (default: object-graph)")
    train_parser.add_argument("--object-node-feature", type=str, 
                            choices=["one-hot", "roi-embeddings", "object-label-embeddings"],
                            default="one-hot",
                            help="Type of object node features to use (default: one-hot)")
    train_parser.add_argument("--action-node-feature", type=str, 
                            choices=["action-one-hot", "action-label-embedding"],
                            default="action-label-embedding",
                            help="Type of action node features to use (default: action-label-embedding)")
    train_parser.add_argument("--load-cached", action="store_true",
                            help="Load cached GraphDataset from files in data/datasets/")
    
=======
    train_parser = subparsers.add_parser(
        "train", help="Train a GNN on a specified task"
    )
    train_parser.add_argument(
        "--device",
        type=str,
        choices=["gpu", "cpu"],
        default="gpu",
        help="Device to use for processing (default: gpu)",
    )
    train_parser.add_argument(
        "--task",
        type=str,
        choices=[
            "future_actions",
            "next_action",
            "action_recognition",
            "object_recognition",
        ],
        required=True,
        help="Task to train the model on",
    )
    train_parser.add_argument(
        "--graph-type",
        type=str,
        choices=["object-graph", "action-graph"],
        default="object-graph",
        help="Type of graph dataset to use (default: object-graph)",
    )
    train_parser.add_argument(
        "--object-node-feature",
        type=str,
        choices=["one-hot", "roi-embeddings", "object-label-embeddings"],
        default="object-label-embeddings",
        help="Type of object node features to use (default: one-hot)",
    )
    train_parser.add_argument(
        "--action-node-feature",
        type=str,
        choices=["action-one-hot", "action-label-embedding"],
        default="action-label-embedding",
        help="Type of action node features to use (default: action-label-embedding)",
    )
    train_parser.add_argument(
        "--load-cached",
        action="store_true",
        help="Load cached GraphDataset from files in data/datasets/",
    )

>>>>>>> f8130917
    # Visualization command
    visualize_parser = subparsers.add_parser(
        "visualize", help="Visualize graph construction process"
    )
    visualize_parser.add_argument(
        "--video-name",
        type=str,
        help="Name of the video to process (used to locate trace file if trace-path not provided)",
    )
    visualize_parser.add_argument(
        "--video-path", type=str, help="Path to the video file"
    )
    visualize_parser.add_argument(
        "--trace-path", type=str, help="Path to the trace file"
    )
    visualize_parser.add_argument(
        "--port", type=int, default=8050, help="Port to run the server on"
    )
    visualize_parser.add_argument(
        "--debug", action="store_true", help="Whether to run in debug mode"
    )

    return parser


def get_dropbox_token(args: argparse.Namespace) -> str:
    """Get Dropbox token from command line args or environment variable."""
    # Environment variables are already loaded in setup_parser

    if hasattr(args, "dropbox_token") and args.dropbox_token:
        return args.dropbox_token

    token = os.environ.get("DROPBOX_TOKEN")
    if not token:
        logger.error(
            "Dropbox token not found, which is required for downloading the EGTEA Gaze+ dataset (see README). "
            "Either set DROPBOX_TOKEN in .env file "
            "or provide --dropbox-token argument"
        )
        raise ValueError("Dropbox token not found")
    return token


def check_gpu_availability(device_choice):
    """
    Check if GPU is available when requested and log a warning if not.

    Args:
        device_choice (str): The device choice ('gpu' or 'cpu')

    Returns:
        bool: True if GPU is requested and available, False otherwise
    """
    if device_choice.lower() != "gpu":
        return False

    try:
        import torch

        if not torch.cuda.is_available():
            logger.warning(
                "GPU was requested but CUDA is not available. Falling back to CPU."
            )
            return False
        return True
    except ImportError:
        logger.warning(
            "GPU was requested but PyTorch is not installed. Falling back to CPU."
        )
        return False


def main():
    global logger
    parser = setup_parser()
    args = parser.parse_args()

    # Configure root logger based on command line arguments
    configure_root_logger(log_level=args.log_level, log_file=args.log_file)

    # Get the main logger
    logger = get_logger("main")
    logger.info(
        f"Logging configured with level: {args.log_level}, file: {args.log_file or 'console only'}"
    )

    # Load config
    config = load_config(args.config)
    logger.info(f"Loaded configuration from {args.config}")

    if args.command == "setup-scratch":
        from gazegraph.setup_scratch import setup_scratch

        dropbox_token = get_dropbox_token(args)
        logger.info("Starting scratch setup process")
        setup_scratch(config, access_token=dropbox_token)
    elif args.command == "train":
        from gazegraph.training.tasks import get_task

        logger.info(f"Starting training for task: {args.task}")

        # Determine the device to use
        device = "cpu"
        if args.device == "gpu" and check_gpu_availability(args.device):
            device = "cuda"
        logger.info(f"Using device: {device}")

        # Initialize task and start training
        task = None
        try:
            TaskClass = get_task(args.task)
            # Pass object node feature type and graph type to the task
            task = TaskClass(
                config=config,
                device=device,
                task_name=args.task,
                object_node_feature=args.object_node_feature,
                action_node_feature=args.action_node_feature,
                load_cached=args.load_cached,
                graph_type=args.graph_type,
            )
            logger.info(
                f"Starting training process with object node feature type: {args.object_node_feature} and graph type: {args.graph_type}"
            )
            if args.load_cached:
                logger.info("Using cached GraphDataset from files")
            task.train()
            logger.info("Training completed successfully")
        except Exception as e:
            logger.error(f"Error during training: {str(e)}")
            raise
        finally:
            # Close tensorboard writer if task was initialized
            if task is not None:
                task.close()
                logger.info("TensorBoard writer closed")
    elif args.command == "build-graphs":
        from gazegraph.graph.graph_processor import build_graphs

        logger.info("Starting graph building process")

        # Check GPU availability if requested
        use_gpu = check_gpu_availability(args.device)

        # Build graphs with overwrite flag
        build_graphs(
            config,
            use_gpu=use_gpu,
            videos=args.videos,
            enable_tracing=args.enable_tracing,
            overwrite=args.overwrite,
        )
    elif args.command == "visualize":
        from gazegraph.graph.visualizer import visualize_graph_construction

        logger.info("Starting graph visualization process")

        # Validate and resolve trace file path
        trace_file = None
        if args.trace_path:
            trace_file = Path(args.trace_path)
        elif args.video_name:
            trace_file = (
                Path(config.directories.traces) / f"{args.video_name}_trace.jsonl"
            )
        else:
            logger.error("Either --video-name or --trace-path must be provided")
            sys.exit(1)

        if not trace_file.exists():
            logger.error(f"No trace file found at: {trace_file}")
            if args.video_name:
                logger.error("To generate a trace file, run:")
                logger.error(
                    f"    ./run.sh build-graphs --videos {args.video_name} --enable-tracing"
                )
            sys.exit(1)

        # Validate and resolve video path
        video_path = args.video_path
        if video_path is None:
            if (
                args.video_name
                and hasattr(config, "dataset")
                and hasattr(config.dataset, "egtea")
            ):
                possible_video_path = (
                    Path(config.dataset.egtea.raw_videos) / f"{args.video_name}.mp4"
                )
                if possible_video_path.exists():
                    video_path = str(possible_video_path)
                    logger.info(f"Found video file at {video_path}")
                else:
                    logger.warning(
                        f"Could not find video file at expected location: {possible_video_path}"
                    )
                    logger.warning("Visualization will proceed without video display")
            else:
                # If no video_name is provided, video_path is required
                if not args.video_name:
                    logger.error(
                        "When using --trace-path directly, --video-path must also be provided"
                    )
                    logger.error(
                        "Either specify --video-name (to auto-locate video) or both --trace-path and --video-path"
                    )
                    sys.exit(1)
                else:
                    logger.warning(
                        "No video path provided. Visualization will proceed without video display."
                    )
        elif not Path(video_path).exists():
            logger.error(f"Video file does not exist at: {video_path}")
            sys.exit(1)
        else:
            logger.info(f"Using provided video file at {video_path}")

        # Launch visualization dashboard
        visualize_graph_construction(
            trace_file=str(trace_file),
            video_path=video_path,
            port=args.port,
            debug=args.debug,
            verb_idx_file=config.dataset.egtea.verb_idx_file,
            noun_idx_file=config.dataset.egtea.noun_idx_file,
            train_split_file=config.dataset.ego_topo.splits.train,
            val_split_file=config.dataset.ego_topo.splits.val,
        )


if __name__ == "__main__":
    main()<|MERGE_RESOLUTION|>--- conflicted
+++ resolved
@@ -13,7 +13,6 @@
 
 mp.set_start_method("spawn", force=True)
 
-
 def setup_parser() -> argparse.ArgumentParser:
     load_dotenv()
 
@@ -84,27 +83,6 @@
     )
 
     # Training command
-<<<<<<< HEAD
-    train_parser = subparsers.add_parser("train", help="Train a GNN on a specified task")
-    train_parser.add_argument("--device", type=str, choices=["gpu", "cpu"], default="gpu",
-                            help="Device to use for processing (default: gpu)")
-    train_parser.add_argument("--task", type=str, choices=["future_actions", "next_action"],
-                            required=True, help="Task to train the model on")
-    train_parser.add_argument("--graph-type", type=str, choices=["object-graph", "action-graph", 'action-object-graph'],
-                            default="object-graph",
-                            help="Type of graph dataset to use (default: object-graph)")
-    train_parser.add_argument("--object-node-feature", type=str, 
-                            choices=["one-hot", "roi-embeddings", "object-label-embeddings"],
-                            default="one-hot",
-                            help="Type of object node features to use (default: one-hot)")
-    train_parser.add_argument("--action-node-feature", type=str, 
-                            choices=["action-one-hot", "action-label-embedding"],
-                            default="action-label-embedding",
-                            help="Type of action node features to use (default: action-label-embedding)")
-    train_parser.add_argument("--load-cached", action="store_true",
-                            help="Load cached GraphDataset from files in data/datasets/")
-    
-=======
     train_parser = subparsers.add_parser(
         "train", help="Train a GNN on a specified task"
     )
@@ -128,11 +106,11 @@
         help="Task to train the model on",
     )
     train_parser.add_argument(
-        "--graph-type",
-        type=str,
-        choices=["object-graph", "action-graph"],
+        "--graph-type", 
+        type=str, 
+        choices=["object-graph", "action-graph", 'action-object-graph'],
         default="object-graph",
-        help="Type of graph dataset to use (default: object-graph)",
+        help="Type of graph dataset to use (default: object-graph)"
     )
     train_parser.add_argument(
         "--object-node-feature",
@@ -154,7 +132,7 @@
         help="Load cached GraphDataset from files in data/datasets/",
     )
 
->>>>>>> f8130917
+
     # Visualization command
     visualize_parser = subparsers.add_parser(
         "visualize", help="Visualize graph construction process"
