import torch
import torch.nn as nn
import contextlib
import os
import time
from datetime import datetime
import numpy as np
from typing import Literal
from torch.utils.tensorboard import SummaryWriter
from gazegraph.training.utils import get_optimizer
from gazegraph.training.dataset import create_dataloader
from gazegraph.models.gat_conv import GATForClassification
<<<<<<< HEAD
from gazegraph.logger import get_logger
=======
from gazegraph.training.evaluation.metrics import compute_overall_metrics
from logger import get_logger
>>>>>>> f8130917
from pathlib import Path

class BaseTask:
    def __init__(
        self,
        config, 
        device, 
        task_name, 
        object_node_feature="roi-embedding",
        action_node_feature="action-label-embedding", 
        load_cached=False, 
        graph_type: Literal["object-graph", "action-graph", "action-object-graph"] = "object-graph"
    ):
        self.task = task_name
        self.device = device
        self.config = config
        self.num_classes = config.training.num_classes
        self.logger = get_logger(__name__)
        self.object_node_feature = object_node_feature
        self.action_node_feature = action_node_feature
        self.load_cached = load_cached
        self.graph_type = graph_type

        self.heterogeneous = True if graph_type == 'action-object-graph' else False
        
        self.logger.info(f"Using object node feature type: {object_node_feature}")
        if "action" in self.graph_type:
            self.logger.info(f"Using action node feature type: {action_node_feature}")
        self.logger.info(f"Using graph type: {graph_type}")
        
        # Load data and setup loaders
        self._setup_data()
        
        # Initialize model
        self._setup_model_params()
        self.model = GATForClassification(
            self.num_classes,
            self.input_dim, 
            self.hidden_dim,
            self.edge_dim, 
            self.num_heads, 
            self.num_layers, 
            self.res_connect,
            self.heterogeneous,
            self.node_types,
            self.metadata
        )
        self.model.to(self.device)
        
        # Training parameters
        self.num_epochs = config.training.num_epochs
        self.optimizer = get_optimizer(config.training.optimizer, self.model, config.training.lr)
        
        # Initialize empty metrics dictionary (to be populated by subclasses)
        self.metrics = {}
        
        # Setup tensorboard writer with unique run directory
        self._setup_tensorboard_writer()
    
    def _setup_tensorboard_writer(self):
        """Setup tensorboard writer with unique run directory"""
        # Create base log directory for the task
        base_log_dir = os.path.join('logs', f'{self.task}', f'{self.graph_type}')
        
        # Find the next available run directory
        run_dirs = [d for d in os.listdir(base_log_dir) if os.path.isdir(os.path.join(base_log_dir, d)) and d.startswith('run_')] if os.path.exists(base_log_dir) else []
        run_numbers = [int(d.split('_')[1]) for d in run_dirs if d.split('_')[1].isdigit()]
        next_run = max(run_numbers) + 1 if run_numbers else 1
        
        # Create the run directory with timestamp for uniqueness
        timestamp = datetime.now().strftime("%Y%m%d-%H%M%S")
        run_dir = f"run_{next_run}_{timestamp}"
        log_dir = os.path.join(base_log_dir, run_dir)
        
        # Create the writer
        os.makedirs(log_dir, exist_ok=True)
        self.writer = SummaryWriter(log_dir=log_dir)
        self.logger.info(f"Tensorboard logs will be written to {log_dir}")
    
    def _setup_data(self):
        """Setup datasets and data loaders"""
        # Get graphs directory path
        graphs_dir = Path(self.config.directories.graphs)
        if not graphs_dir.exists():
            self.logger.error(f"Graphs directory {graphs_dir} not found. Run 'python main.py build' first.")
            raise FileNotFoundError(f"Graphs directory {graphs_dir} not found")
            
        # Create train loader
        self.train_loader = create_dataloader(
            root_dir=str(graphs_dir),
            split="train",
            task_mode=self.task,
            config=self.config,
            object_node_feature=self.object_node_feature,
            action_node_feature=self.action_node_feature,
            device=self.device,
            load_cached=self.load_cached,
            graph_type=self.graph_type
        )
        
        # Create validation loader
        self.test_loader = create_dataloader(
            root_dir=str(graphs_dir),
            split="val",
            task_mode=self.task,
            config=self.config,
            object_node_feature=self.object_node_feature,
            action_node_feature=self.action_node_feature,
            device=self.device,
            load_cached=self.load_cached,
            graph_type=self.graph_type
        )
        
<<<<<<< HEAD
        self.logger.info(f"Loaded train dataset with {len(self.train_loader.dataset)} samples")
        self.logger.info(f"Loaded validation dataset with {len(self.test_loader.dataset)} samples")
    
    def _setup_model_params(self):
        sample = self.train_loader.dataset[0]

        #TODO input dim is a placeholder for now, can maybe specify in config later
        self.input_dim   = 768 if self.heterogeneous else sample.x.shape[1]
        self.edge_dim    = None if self.heterogeneous else sample.edge_attr.shape[1]
        self.hidden_dim  = self.config.training.hidden_dim
        self.num_heads   = self.config.training.num_heads
        self.num_layers  = self.config.training.num_layers
        self.res_connect = self.config.training.res_connect
        self.node_types  = sample.node_types if self.heterogeneous else None
        self.metadata    = sample.metadata() if self.heterogeneous else None
=======
        # Extract dimensions from data
        train_dataset = self.train_loader.dataset
        sample = train_dataset[0]
        self.input_dim = sample.x.shape[1]
        self.edge_dim = sample.edge_attr.shape[1]
        self.hidden_dim = self.config.training.hidden_dim
        self.num_heads = self.config.training.num_heads
        self.num_layers = self.config.training.num_layers
        self.res_connect = self.config.training.res_connect

        self.logger.info(f"Loaded train dataset with {len(train_dataset)} samples")  # type: ignore
        self.logger.info(
            f"Loaded validation dataset with {len(self.test_loader.dataset)} samples"  # type: ignore
        )
>>>>>>> f8130917

    def _transfer_batch_to_device(self, data):
        """Transfer batch data to device"""
        if self.heterogeneous:
            data = data.to(self.device)
            x = data.x_dict
            edge_index = data.edge_index_dict
            edge_attr = None
            y = data.y
            batch = data.batch_dict
        else:
            x = data.x.to(self.device)
            edge_index = data.edge_index.to(self.device)
            edge_attr = data.edge_attr.to(self.device).to(x.dtype)
            y = data.y.to(self.device)
            batch = data.batch.to(self.device)
        
        return (x, edge_index, edge_attr, y, batch)
    
    @contextlib.contextmanager
    def evaluation_mode(self):
        """Context manager for model evaluation mode with no gradient tracking"""
        original_mode = self.model.training
        self.model.eval()
        with torch.no_grad():
            try:
                yield
            finally:
                self.model.train(original_mode)
    
    def log_metric(self, metric_name, value, epoch):
        """Add a metric value to the metrics dictionary and to tensorboard"""
        if metric_name not in self.metrics:
            self.metrics[metric_name] = []
        self.metrics[metric_name].append(value)

        # Log to tensorboard
        self.writer.add_scalar(metric_name, value, epoch)
    
    def log_per_class_metrics(self, metrics_dict, epoch, prefix=''):
        """Log per-class metrics to tensorboard.
        
        Args:
            metrics_dict: Dictionary with class indices as keys and metric values as values
            epoch: Current epoch
            prefix: Optional prefix for the metric name
        """
        for class_idx, value in metrics_dict.items():
            metric_name = f"{prefix}_{class_idx}" if prefix else f"class_{class_idx}"
            self.writer.add_scalar(metric_name, value, epoch)
    
    def log_confusion_matrix(self, conf_matrix, epoch, class_names=None):
        """Log confusion matrix as an image to tensorboard.
        
        Args:
            conf_matrix: Confusion matrix as numpy array
            epoch: Current epoch
            class_names: Optional list of class names for labeling
        """
        import matplotlib.pyplot as plt
        import io
        from PIL import Image
        
        fig, ax = plt.figure(figsize=(10, 10)), plt.axes()
        im = ax.imshow(conf_matrix, cmap='Blues')
        
        # Set labels if provided
        if class_names:
            ax.set_xticks(np.arange(len(class_names)))
            ax.set_yticks(np.arange(len(class_names)))
            ax.set_xticklabels(class_names, rotation=45, ha='right')
            ax.set_yticklabels(class_names)
        
        # Add colorbar
        plt.colorbar(im)
        
        # Add text annotations
        for i in range(conf_matrix.shape[0]):
            for j in range(conf_matrix.shape[1]):
                text_color = 'white' if conf_matrix[i, j] > conf_matrix.max() / 2 else 'black'
                ax.text(j, i, str(conf_matrix[i, j]), ha='center', va='center', color=text_color)
        
        plt.tight_layout()
        
        # Convert plot to image
        buf = io.BytesIO()
        plt.savefig(buf, format='png')
        buf.seek(0)
        img = Image.open(buf)
        img_tensor = torch.tensor(np.array(img).transpose((2, 0, 1)))
        
        # Log to tensorboard
        self.writer.add_image('confusion_matrix', img_tensor, epoch)
        plt.close(fig)
    
    def log_histogram(self, values, epoch, name):
        """Log a histogram to tensorboard.
        
        Args:
            values: Tensor or numpy array of values
            epoch: Current epoch
            name: Name of the histogram
        """
        self.writer.add_histogram(name, values, epoch)

    def test_recognition(self, dset):
        """Common test method for recognition tasks.

        Returns:
            Tuple of (accuracy, top5_accuracy, per_class_metrics, prediction_distribution)
        """
        all_targets = []
        all_predictions = []
        all_outputs = []

        with self.evaluation_mode():
            for data in dset:
                x, edge_index, edge_attr, y, batch = self._transfer_batch_to_device(
                    data
                )

                output = self.model(x, edge_index, edge_attr, batch)
                pred = output.argmax(dim=-1)

                all_targets.append(y.detach().cpu().numpy())
                all_predictions.append(pred.detach().cpu().numpy())
                all_outputs.append(output.detach().cpu().numpy())

        # Use the metrics module to compute all metrics
        return compute_overall_metrics(
            all_outputs, all_targets, all_predictions, self.num_classes
        )

    def log_class_metrics_to_tensorboard(
        self, class_metrics, epoch, class_names, prefix="class"
    ):
        """Log per-class metrics to tensorboard with proper naming.

        Args:
            class_metrics: Dictionary with class indices as keys and metric dictionaries as values
            epoch: Current epoch
            class_names: Dictionary mapping class indices to names
            prefix: Prefix for tensorboard tags
        """
        for class_idx, metrics in class_metrics.items():
            class_name = class_names.get(class_idx, f"class_{class_idx}")
            class_tag = class_name.replace(" ", "_")

            self.writer.add_scalar(
                f"{prefix}/{class_tag}/precision", metrics["precision"], epoch
            )
            self.writer.add_scalar(
                f"{prefix}/{class_tag}/recall", metrics["recall"], epoch
            )
            self.writer.add_scalar(f"{prefix}/{class_tag}/f1", metrics["f1"], epoch)

    def log_prediction_distribution(
        self, pred_distribution, epoch, class_names, prefix="distribution"
    ):
        """Log prediction distribution to tensorboard.

        Args:
            pred_distribution: Array of prediction counts per class
            epoch: Current epoch
            class_names: Dictionary mapping class indices to names
            prefix: Prefix for tensorboard tags
        """
        for class_idx, count in enumerate(pred_distribution):
            if class_idx in class_names:
                class_name = class_names.get(class_idx, f"class_{class_idx}")
                class_tag = class_name.replace(" ", "_")
                self.writer.add_scalar(f"{prefix}/{class_tag}", count, epoch)

    def train(self):
        for epoch in range(self.num_epochs):
            self.model.train()
            epoch_loss = 0
            num_samples = 0
            
            for data in self.train_loader:
                x, edge_index, edge_attr, y, batch = self._transfer_batch_to_device(data)
                
                self.optimizer.zero_grad()
                output = self.model(x, edge_index, edge_attr, batch)
                
                loss = self.compute_loss(output, y)
                epoch_loss += loss.item()
                num_samples += y.shape[0]
                
                loss.backward()
                self.optimizer.step()
            
            # Calculate metrics
            self.calculate_epoch_metrics(epoch, epoch_loss, num_samples)
            
            # Log progress at specified intervals
            if (epoch + 1) % 5 == 0 or epoch == 0:
                self.print_progress(epoch, epoch_loss, num_samples)
        
        # Log final metrics
        self.logger.info("Best Scores")
        self.log_separator(sep='=')
        for metric, metric_values in self.metrics.items():
            if "loss" not in metric:
                self.log_metric_row(metric, max(metric_values))
    
    def log_metric_row(self, label, value):
        """Log a formatted metric row"""
        self.logger.info(f"{label}: {value:.6f}")
    
    def log_separator(self, sep='-'):
        """Log a separator line"""
        self.logger.info(sep * 12)
    
    def compute_loss(self, output, y):
        """Compute loss - to be implemented by subclasses"""
        raise NotImplementedError
    
    def calculate_epoch_metrics(self, epoch, epoch_loss, num_samples):
        """Calculate and store metrics for epoch - to be implemented by subclasses"""
        raise NotImplementedError
    
    def print_progress(self, epoch, epoch_loss, num_samples):
        """Log training progress - to be implemented by subclasses"""
        raise NotImplementedError
    
    def test(self, dset):
        """Run evaluation - to be implemented by subclasses"""
        raise NotImplementedError
    
    def close(self):
        """Close tensorboard writer and free resources"""
        self.writer.close() <|MERGE_RESOLUTION|>--- conflicted
+++ resolved
@@ -10,12 +10,8 @@
 from gazegraph.training.utils import get_optimizer
 from gazegraph.training.dataset import create_dataloader
 from gazegraph.models.gat_conv import GATForClassification
-<<<<<<< HEAD
-from gazegraph.logger import get_logger
-=======
 from gazegraph.training.evaluation.metrics import compute_overall_metrics
 from logger import get_logger
->>>>>>> f8130917
 from pathlib import Path
 
 class BaseTask:
@@ -129,7 +125,6 @@
             graph_type=self.graph_type
         )
         
-<<<<<<< HEAD
         self.logger.info(f"Loaded train dataset with {len(self.train_loader.dataset)} samples")
         self.logger.info(f"Loaded validation dataset with {len(self.test_loader.dataset)} samples")
     
@@ -145,22 +140,6 @@
         self.res_connect = self.config.training.res_connect
         self.node_types  = sample.node_types if self.heterogeneous else None
         self.metadata    = sample.metadata() if self.heterogeneous else None
-=======
-        # Extract dimensions from data
-        train_dataset = self.train_loader.dataset
-        sample = train_dataset[0]
-        self.input_dim = sample.x.shape[1]
-        self.edge_dim = sample.edge_attr.shape[1]
-        self.hidden_dim = self.config.training.hidden_dim
-        self.num_heads = self.config.training.num_heads
-        self.num_layers = self.config.training.num_layers
-        self.res_connect = self.config.training.res_connect
-
-        self.logger.info(f"Loaded train dataset with {len(train_dataset)} samples")  # type: ignore
-        self.logger.info(
-            f"Loaded validation dataset with {len(self.test_loader.dataset)} samples"  # type: ignore
-        )
->>>>>>> f8130917
 
     def _transfer_batch_to_device(self, data):
         """Transfer batch data to device"""
