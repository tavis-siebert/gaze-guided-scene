--- conflicted
+++ resolved
@@ -215,13 +215,8 @@
 
 class ROIEmbeddingNodeFeatureExtractor(NodeFeatureExtractor):
     """Extracts node features using ROI embeddings."""
-<<<<<<< HEAD
     
     def __init__(self, device: str = "cuda", embedding_dim: int = 768, **kwargs):
-=======
-
-    def __init__(self, device: str = "cuda", embedding_dim: int = 512, **kwargs):
->>>>>>> f8130917
         """
         Initialize the ROI embedding node feature extractor.
 
@@ -342,13 +337,8 @@
 
 class ObjectLabelEmbeddingNodeFeatureExtractor(NodeFeatureExtractor):
     """Extracts node features using object label embeddings."""
-<<<<<<< HEAD
-    
+
     def __init__(self, device: str = "cuda", embedding_dim: int = 768, **kwargs):
-=======
-
-    def __init__(self, device: str = "cuda", embedding_dim: int = 512, **kwargs):
->>>>>>> f8130917
         """
         Initialize the object label embedding node feature extractor.
 
@@ -489,12 +479,8 @@
     For action graphs, call extract_features(action_records: List[ActionRecord])
     to obtain a [num_nodes, embedding_dim] tensor, where each row is an embedding.
     """
-<<<<<<< HEAD
+    
     def __init__(self, device: str = "cuda", embedding_dim: int = 768, **kwargs):
-=======
-
-    def __init__(self, device: str = "cuda", embedding_dim: int = 512, **kwargs):
->>>>>>> f8130917
         super().__init__(**kwargs)
         # Ensure device is available (fallback to CPU if CUDA not available)
         if device == "cuda" and not torch.cuda.is_available():
@@ -527,13 +513,10 @@
             x = torch.cat(features)
         else:
             x = torch.empty((0, self.embedding_dim), device=self.device)
-<<<<<<< HEAD
-        # assert x.shape == (len(action_records), self.embedding_dim), f"Expected shape ({len(action_records)}, {self.embedding_dim}), got {x.shape}"
-=======
+
         assert x.shape == (len(action_records), self.embedding_dim), (
             f"Expected shape ({len(action_records)}, {self.embedding_dim}), got {x.shape}"
         )
->>>>>>> f8130917
         return x
 
     @property
