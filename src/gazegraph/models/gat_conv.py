import torch
import torch.nn as nn
import torch.nn.functional as F
import torch_geometric.nn as gnn
from torch_geometric.typing import Size

from typing import Dict


class GATBackbone(nn.Module):
    """
    An encoder backbone which can be modified with a head for different tasks
    or RNN (see ordered future tasks)
    """

    def __init__(
        self,
        input_dim,
        hidden_dim,
        edge_dim,
        num_heads=1,
        num_layers=3,
        res_connect=False,
        heterogeneous=False,
        node_types=None,
        metadata=None,
    ):
        super().__init__()
        assert hidden_dim % num_heads == 0, "hidden_dim must be divisible by num_heads"

        self.heterogeneous = heterogeneous

        if self.heterogeneous:
            self.lin_dict = nn.ModuleDict()
            for node_type in node_types:
                self.lin_dict[node_type] = gnn.Linear(-1, input_dim)

        self.GATLayers = nn.ModuleList([])
        for _ in range(num_layers):
            if self.heterogeneous:
                self.GATLayers.append(
                    gnn.HGTConv(input_dim, hidden_dim, metadata, num_heads)
                )
            else:
                self.GATLayers.append(
                    gnn.GATv2Conv(
                        in_channels=input_dim,
                        out_channels=hidden_dim // num_heads,
                        edge_dim=edge_dim,
                        heads=num_heads,
                        residual=res_connect,
                    )
                )
            input_dim = hidden_dim

    def forward(
<<<<<<< HEAD
        self, 
        x: torch.Tensor | Dict[str, torch.Tensor], 
        edge_index: torch.Tensor | Dict[str, torch.Tensor], 
        edge_attr: torch.Tensor | Dict[str, torch.Tensor] | None, 
        batch: Size | Dict[str, Size]
=======
        self,
        x: torch.Tensor | Dict[str, torch.Tensor],
        edge_index: torch.Tensor | Dict[str, torch.Tensor],
        edge_attr: torch.Tensor | Dict[str, torch.Tensor] | None,
        batch: Size | None,
>>>>>>> f8130917
    ):
        """
        if heterogeneous
            x, edge_index should be dicts;
            edge_attr should be a dict if edge features exist, else None;
            batch should be a dict of torch_geometric.Size objects
        else
            x, edge_index should be tensors;
            edge_attr should be a tensor if edge features exist, else None
<<<<<<< HEAD
            batch should be a torch_geometric.Size object
        '''
=======
            batch should be a Size instanc returned by torch_geometric.loader.DataLoader
        """
>>>>>>> f8130917
        if self.heterogeneous:
            for node_type, data in x.items():
                x[node_type] = self.lin_dict[node_type](data).relu_()

        for GATLayer in self.GATLayers:
            if self.heterogeneous:
                x = GATLayer(x, edge_index)
            else:
                x = GATLayer(x, edge_index, edge_attr, batch)
                x = F.relu(x)
        return x


class GATForClassification(nn.Module):
    def __init__(
        self,
        num_classes,
        input_dim,
        hidden_dim,
        edge_dim,
        num_heads,
        num_layers,
        res_connect=False,
        heterogeneous=False,
        node_types=None,
        metadata=None,
    ):
        super().__init__()

        self.heterogeneous = heterogeneous

        self.GAT = GATBackbone(
            input_dim=input_dim,
            hidden_dim=hidden_dim,
            edge_dim=edge_dim,
            num_heads=num_heads,
            num_layers=num_layers,
            res_connect=res_connect,
            heterogeneous=heterogeneous,
            node_types=node_types,
            metadata=metadata,
        )
        self.fc = nn.Linear(hidden_dim, num_classes)

    def forward(
<<<<<<< HEAD
        self, 
        x: torch.Tensor | Dict[str, torch.Tensor], 
        edge_index: torch.Tensor | Dict[str, torch.Tensor], 
        edge_attr: torch.Tensor | Dict[str, torch.Tensor] | None, 
        batch: Size | Dict[str, Size]
=======
        self,
        x: torch.Tensor | Dict[str, torch.Tensor],
        edge_index: torch.Tensor | Dict[str, torch.Tensor],
        edge_attr: torch.Tensor | Dict[str, torch.Tensor] | None,
        batch: Size | None,
>>>>>>> f8130917
    ):
        """
        if heterogeneous
            x, edge_index should be dicts;
            edge_attr should be a dict if edge features exist, else None;
            batch should be a dict of torch_geometric.Size objects
        else
<<<<<<< HEAD
            x, edge_index should be tensors;
            edge_attr should be a tensor if edge features exist, else None
            batch should be a torch_geometric.Size object
        '''
        x = self.GAT(x, edge_index, edge_attr, batch)
        if self.heterogeneous:
            x = gnn.global_mean_pool(x['action'], batch['action'])
        else:
            x = gnn.global_mean_pool(x, batch)
            
        #NOTE if training with BCE, use BCEWithLogits.
        # This is done to keep one model for both BCE and CE loss
        x = self.fc(x)
=======
            x, edge_index, edge_attr should be tensors;
            batch should be a Size instanc returned by torch_geometric.loader.DataLoader
        """
        x = self.GAT(x, edge_index, edge_attr, batch)
        if self.heterogeneous:
            # NOTE currently using last action's embedding as context
            # we can edit this in the future to whatever works better (e.g. pool all actions)
            x = self.fc(x["action"][-1])
        else:
            x = gnn.global_mean_pool(x, batch)
            # NOTE if doing BCE, use BCEWithLogits. This is done to keep one model for both BCE and CE loss
            x = self.fc(x)
>>>>>>> f8130917
        return x<|MERGE_RESOLUTION|>--- conflicted
+++ resolved
@@ -54,19 +54,11 @@
             input_dim = hidden_dim
 
     def forward(
-<<<<<<< HEAD
         self, 
         x: torch.Tensor | Dict[str, torch.Tensor], 
         edge_index: torch.Tensor | Dict[str, torch.Tensor], 
         edge_attr: torch.Tensor | Dict[str, torch.Tensor] | None, 
         batch: Size | Dict[str, Size]
-=======
-        self,
-        x: torch.Tensor | Dict[str, torch.Tensor],
-        edge_index: torch.Tensor | Dict[str, torch.Tensor],
-        edge_attr: torch.Tensor | Dict[str, torch.Tensor] | None,
-        batch: Size | None,
->>>>>>> f8130917
     ):
         """
         if heterogeneous
@@ -76,13 +68,8 @@
         else
             x, edge_index should be tensors;
             edge_attr should be a tensor if edge features exist, else None
-<<<<<<< HEAD
-            batch should be a torch_geometric.Size object
-        '''
-=======
-            batch should be a Size instanc returned by torch_geometric.loader.DataLoader
+            batch should be a Size instance returned by torch_geometric.loader.DataLoader
         """
->>>>>>> f8130917
         if self.heterogeneous:
             for node_type, data in x.items():
                 x[node_type] = self.lin_dict[node_type](data).relu_()
@@ -128,19 +115,11 @@
         self.fc = nn.Linear(hidden_dim, num_classes)
 
     def forward(
-<<<<<<< HEAD
         self, 
         x: torch.Tensor | Dict[str, torch.Tensor], 
         edge_index: torch.Tensor | Dict[str, torch.Tensor], 
         edge_attr: torch.Tensor | Dict[str, torch.Tensor] | None, 
         batch: Size | Dict[str, Size]
-=======
-        self,
-        x: torch.Tensor | Dict[str, torch.Tensor],
-        edge_index: torch.Tensor | Dict[str, torch.Tensor],
-        edge_attr: torch.Tensor | Dict[str, torch.Tensor] | None,
-        batch: Size | None,
->>>>>>> f8130917
     ):
         """
         if heterogeneous
@@ -148,11 +127,9 @@
             edge_attr should be a dict if edge features exist, else None;
             batch should be a dict of torch_geometric.Size objects
         else
-<<<<<<< HEAD
-            x, edge_index should be tensors;
-            edge_attr should be a tensor if edge features exist, else None
-            batch should be a torch_geometric.Size object
-        '''
+            x, edge_index, edge_attr should be tensors;
+            batch should be a Size instance returned by torch_geometric.loader.DataLoader
+        """
         x = self.GAT(x, edge_index, edge_attr, batch)
         if self.heterogeneous:
             x = gnn.global_mean_pool(x['action'], batch['action'])
@@ -162,18 +139,4 @@
         #NOTE if training with BCE, use BCEWithLogits.
         # This is done to keep one model for both BCE and CE loss
         x = self.fc(x)
-=======
-            x, edge_index, edge_attr should be tensors;
-            batch should be a Size instanc returned by torch_geometric.loader.DataLoader
-        """
-        x = self.GAT(x, edge_index, edge_attr, batch)
-        if self.heterogeneous:
-            # NOTE currently using last action's embedding as context
-            # we can edit this in the future to whatever works better (e.g. pool all actions)
-            x = self.fc(x["action"][-1])
-        else:
-            x = gnn.global_mean_pool(x, batch)
-            # NOTE if doing BCE, use BCEWithLogits. This is done to keep one model for both BCE and CE loss
-            x = self.fc(x)
->>>>>>> f8130917
         return x